/*
 * This program source code file is part of KICAD, a free EDA CAD application.
 *
 * Copyright (C) 2010 SoftPLC Corporation, Dick Hollenbeck <dick@softplc.com>
 * Copyright (C) 2010 Kicad Developers, see change_log.txt for contributors.
 *
 * This program is free software; you can redistribute it and/or
 * modify it under the terms of the GNU General Public License
 * as published by the Free Software Foundation; either version 2
 * of the License, or (at your option) any later version.
 *
 * This program is distributed in the hope that it will be useful,
 * but WITHOUT ANY WARRANTY; without even the implied warranty of
 * MERCHANTABILITY or FITNESS FOR A PARTICULAR PURPOSE.  See the
 * GNU General Public License for more details.
 *
 * You should have received a copy of the GNU General Public License
 * along with this program; if not, you may find one here:
 * http://www.gnu.org/licenses/old-licenses/gpl-2.0.html
 * or you may search the http://www.gnu.org website for the version 2 license,
 * or you may write to the Free Software Foundation, Inc.,
 * 51 Franklin Street, Fifth Floor, Boston, MA  02110-1301, USA
 */

#include <memory>           // std::auto_ptr
#include <wx/string.h>


#include <sch_lib.h>
#include <sch_lpid.h>
#include <sch_part.h>
#include <sweet_lexer.h>
#include <sch_lib_table.h>


#if 1

#include <map>

/*

The LIB part cache consist of a std::map of partnames without revisions at the top level.
Each top level map entry can point to another std::map which it owns and holds all the revisions
for that part name.  At any point in the tree, there can be NULL pointers which
allow for lazy loading, including the very top most root pointer itself, which
is PARTS* parts.  We use the key to hold the partName at one level, and revision
at the deeper nested level, and that key information may not be present within
right hand side of the map tuple.

1) Only things which are asked for are done.
2) Anything we learn we remember.

*/

namespace SCH {

class PART_REVS : public std::map< STRING, PART* >
{
    // @todo provide an integer sort on revN.. strings here.

public:
    ~PART_REVS()
    {
        for( iterator it = begin();  it != end();  ++it )
        {
            delete it->second;   // second may be NULL, no problem
        }
    }
};

class PARTS : public std::map< STRING, PART_REVS* >
{
public:
    ~PARTS()
    {
        for( iterator it = begin();  it != end();  ++it )
        {
            delete it->second;  // second may be NULL, no problem
        }
    }
};

}  // namespace SCH


#else   // was nothing but grief:

#include <boost/ptr_container/ptr_map.hpp>

namespace SCH {

/// PARTS' key is revision, like "rev12", PART pointer may be null until loaded.
typedef boost::ptr_map< STRING, boost::nullable<PART> >     PARTS;
typedef PARTS::iterator                 PARTS_ITER;
typedef PARTS::const_iterator           PARTS_CITER;


/// PART_REVS' key is part name, w/o rev, PART pointer may be null until loaded.
typedef boost::ptr_map< STRING, boost::nullable<PARTS> >    PART_REVS;
typedef PART_REVS::iterator             PART_REVS_ITER;
typedef PART_REVS::const_iterator       PART_REVS_CITER;

}  // namespace SCH

#endif


using namespace SCH;


LIB::LIB( const STRING& aLogicalLibrary, LIB_SOURCE* aSource, LIB_SINK* aSink ) :
    logicalName( aLogicalLibrary ),
    source( aSource ),
    sink( aSink ),
    cachedCategories( false ),
    parts( 0 )
{
}


LIB::~LIB()
{
    delete source;
    delete sink;
    delete parts;
}


const PART* LIB::findPart( const LPID& aLPID ) throw( IO_ERROR )
{
    if( !parts )
    {
        parts = new PARTS;

        source->GetCategoricalPartNames( &vfetch );

        // insert a PART_REVS for each part name
        for( STRINGS::const_iterator it = vfetch.begin();  it!=vfetch.end();  ++it )
        {
            // D(printf("findPart:%s\n", it->c_str() );)
            (*parts)[*it] = new PART_REVS;
        }
    }

<<<<<<< HEAD
    // load all the revisions for this part name, only if it has any
=======
    // load all the revisions for this part name
>>>>>>> b942ebdc
    PARTS::iterator  pi = parts->find( aLPID.GetPartName() );

    PART_REVS*  revs = pi != parts->end() ? pi->second : NULL;

    // D(printf("revs:%p partName:%s\n", revs, aLPID.GetPartName().c_str() );)

    // if the key for parts has no aLPID.GetPartName() the part is not in this lib
    if( revs )
    {
        if( revs->size() == 0 )
        {
            // load all the revisions for this part.
            source->GetRevisions( &vfetch, aLPID.GetPartName() );

            // creat a PART_REV entry for revision, but leave the PART* NULL
            for( STRINGS::const_iterator it = vfetch.begin();  it!=vfetch.end();  ++it )
            {
                // D(printf("findPartRev:%s\n", it->c_str() );)
                (*revs)[*it] = 0;
            }

        }

        PART_REVS::iterator  result = revs->find( aLPID.GetPartNameAndRev() );

        if( result != revs->end() )
        {
            if( !result->second )    // the PART has never been loaded before
            {
                result->second = new PART( this, aLPID.GetPartNameAndRev() );
            }

            return result->second;
        }

        // If caller did not say what revision, find the highest numbered one and return that.
        // Otherwise he knew what he wanted specifically, and we do not have it.
        if( !aLPID.GetRevision().size() && revs->size() )
        {
            result = revs->begin();     // sort order has highest rev first

            if( !result->second )       // the PART has never been loaded before
            {
                result->second = new PART( this, LPID::Format( "", aLPID.GetPartName(), result->first ) );
            }

            return result->second;
        }
    }

    return 0;   // no such part name in this lib
}


PART* LIB::LookupPart( const LPID& aLPID, LIB_TABLE* aLibTable ) throw( IO_ERROR )
{
    PART*   part = (PART*) findPart( aLPID );

    if( !part )     // part does not exist in this lib
    {
        wxString msg = wxString::Format( _("part '%s' not found in lib %s" ),
                            wxString::FromUTF8( aLPID.GetPartNameAndRev().c_str() ).GetData(),
                            wxString::FromUTF8( logicalName.c_str() ).GetData() );
        THROW_IO_ERROR( msg );
    }

    if( part->body.empty() )
    {
        // load body
        source->ReadPart( &part->body, aLPID.GetPartName(), aLPID.GetRevision() );

#if 0 && defined(DEBUG)
        const STRING& body = part->body;
        printf( "body: %s", body.c_str() );
        if( !body.size() || body[body.size()-1] != '\n' )
            printf( "\n" );
#endif

        SWEET_LEXER sw( part->body, wxString::FromUTF8("body") /* @todo have ReadPart give better source */ );

        part->Parse( &sw, aLibTable );
    }

    return part;
}


#if 0 && defined(DEBUG)

void LIB::Test( int argc, char** argv ) throw( IO_ERROR );
{
}

int main( int argc, char** argv )
{
    LIB::Test( argc, argv );

    return 0;
}

#endif<|MERGE_RESOLUTION|>--- conflicted
+++ resolved
@@ -39,13 +39,12 @@
 
 /*
 
-The LIB part cache consist of a std::map of partnames without revisions at the top level.
-Each top level map entry can point to another std::map which it owns and holds all the revisions
-for that part name.  At any point in the tree, there can be NULL pointers which
-allow for lazy loading, including the very top most root pointer itself, which
-is PARTS* parts.  We use the key to hold the partName at one level, and revision
-at the deeper nested level, and that key information may not be present within
-right hand side of the map tuple.
+The LIB part cache consists of a std::map of partnames without revisions at the
+top level. Each top level map entry can point to another std::map which it owns
+and which holds all the revisions for that part name. At any point in the tree,
+there can be NULL pointers which allow for lazy loading, including the very top
+most root pointer itself, which is PARTS* parts. We use the key to hold the
+partName at one level, and revision at the deeper nested level.
 
 1) Only things which are asked for are done.
 2) Anything we learn we remember.
@@ -54,10 +53,31 @@
 
 namespace SCH {
 
-class PART_REVS : public std::map< STRING, PART* >
-{
-    // @todo provide an integer sort on revN.. strings here.
-
+
+/**
+ * Struct LTREV
+ * is for PART_REVS, and provides a custom way to compare rev STRINGs.
+ * Namely, the revN[N..] string if present, is collated according to a
+ * 'higher revision first'.
+ */
+struct LTREV
+{
+    bool operator() ( const STRING& s1, const STRING& s2 ) const
+    {
+        return RevCmp( s1.c_str(), s2.c_str() ) < 0;
+    }
+};
+
+
+/**
+ * Class PART_REVS
+ * contains the collection of revisions for a particular part name, in the
+ * form of cached PARTs.  The tuple consists of a rev string and a PART pointer.
+ * The rev string is like "rev1", the PART pointer will be NULL until the PART
+ * gets loaded, lazily.
+ */
+class PART_REVS : public std::map< STRING, PART*, LTREV >
+{
 public:
     ~PART_REVS()
     {
@@ -68,6 +88,15 @@
     }
 };
 
+
+/**
+ * Class PARTS
+ * contains the collection of PART_REVS for all PARTs in the lib.
+ * The tuple consists of a part name and a PART_REVS pointer.
+ * The part name does not have the revision attached (of course this is understood
+ * by definition of "part name"). The PART_REVS pointer will be NULL until a client
+ * askes about the revisions for a part name, so the loading is done lazily.
+ */
 class PARTS : public std::map< STRING, PART_REVS* >
 {
 public:
@@ -126,7 +155,7 @@
 }
 
 
-const PART* LIB::findPart( const LPID& aLPID ) throw( IO_ERROR )
+const PART* LIB::lookupPart( const LPID& aLPID ) throw( IO_ERROR )
 {
     if( !parts )
     {
@@ -137,16 +166,12 @@
         // insert a PART_REVS for each part name
         for( STRINGS::const_iterator it = vfetch.begin();  it!=vfetch.end();  ++it )
         {
-            // D(printf("findPart:%s\n", it->c_str() );)
+            D(printf("lookupPart:%s\n", it->c_str() );)
             (*parts)[*it] = new PART_REVS;
         }
     }
 
-<<<<<<< HEAD
     // load all the revisions for this part name, only if it has any
-=======
-    // load all the revisions for this part name
->>>>>>> b942ebdc
     PARTS::iterator  pi = parts->find( aLPID.GetPartName() );
 
     PART_REVS*  revs = pi != parts->end() ? pi->second : NULL;
@@ -156,44 +181,46 @@
     // if the key for parts has no aLPID.GetPartName() the part is not in this lib
     if( revs )
     {
-        if( revs->size() == 0 )
+        if( revs->size() == 0 ) // assume rev list has not been loaded yet
         {
             // load all the revisions for this part.
             source->GetRevisions( &vfetch, aLPID.GetPartName() );
 
-            // creat a PART_REV entry for revision, but leave the PART* NULL
+            // create a PART_REV entry for each revision, but leave the PART* NULL
             for( STRINGS::const_iterator it = vfetch.begin();  it!=vfetch.end();  ++it )
             {
-                // D(printf("findPartRev:%s\n", it->c_str() );)
+                D(printf("lookupPartRev:%s\n", it->c_str() );)
                 (*revs)[*it] = 0;
             }
-
-        }
-
-        PART_REVS::iterator  result = revs->find( aLPID.GetPartNameAndRev() );
-
-        if( result != revs->end() )
-        {
-            if( !result->second )    // the PART has never been loaded before
+        }
+
+        PART_REVS::iterator rev;
+
+        // If caller did not say what revision, find the highest numbered one and return that.
+        if( !aLPID.GetRevision().size() && revs->size() )
+        {
+            rev = revs->begin();     // sort order has highest rev first
+
+            if( !rev->second )       // the PART has never been instantiated before
             {
-                result->second = new PART( this, aLPID.GetPartNameAndRev() );
+                rev->second = new PART( this, LPID::Format( "", aLPID.GetPartName(), rev->first ) );
             }
 
-            return result->second;
-        }
-
-        // If caller did not say what revision, find the highest numbered one and return that.
-        // Otherwise he knew what he wanted specifically, and we do not have it.
-        if( !aLPID.GetRevision().size() && revs->size() )
-        {
-            result = revs->begin();     // sort order has highest rev first
-
-            if( !result->second )       // the PART has never been loaded before
+            D(printf("lookupPartLatestRev:%s\n", rev->second->partNameAndRev.c_str() );)
+            return rev->second;
+        }
+        else
+        {
+            rev = revs->find( aLPID.GetRevision() );
+
+            if( rev != revs->end() )
             {
-                result->second = new PART( this, LPID::Format( "", aLPID.GetPartName(), result->first ) );
+                if( !rev->second )    // the PART has never been instantiated before
+                {
+                    rev->second = new PART( this, aLPID.GetPartNameAndRev() );
+                }
+                return rev->second;
             }
-
-            return result->second;
         }
     }
 
@@ -203,7 +230,7 @@
 
 PART* LIB::LookupPart( const LPID& aLPID, LIB_TABLE* aLibTable ) throw( IO_ERROR )
 {
-    PART*   part = (PART*) findPart( aLPID );
+    PART*   part = (PART*) lookupPart( aLPID );
 
     if( !part )     // part does not exist in this lib
     {
@@ -225,7 +252,8 @@
             printf( "\n" );
 #endif
 
-        SWEET_LEXER sw( part->body, wxString::FromUTF8("body") /* @todo have ReadPart give better source */ );
+        // @todo consider changing ReadPart to return a "source"
+        SWEET_LEXER sw( part->body, wxString::FromUTF8( aLPID.Format().c_str() ) );
 
         part->Parse( &sw, aLibTable );
     }
