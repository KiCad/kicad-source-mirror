--- conflicted
+++ resolved
@@ -129,10 +129,13 @@
     aFormatter->Print( aNestLevel+1, "(%s 0x%s)\n", getTokenName( T_layerselection ),
                        m_layerSelection.FmtHex().c_str() );
 
+   aFormatter->Print( aNestLevel+1, "(%s %s)\n", getTokenName( T_usegerberextensions ),
+                       m_useGerberExtensions ? trueStr : falseStr );
+
     aFormatter->Print( aNestLevel+1, "(%s %s)\n", getTokenName( T_usegerberextensions ),
                        m_useGerberExtensions ? trueStr : falseStr );
 
-    if( m_useGerberAttributes )  // save this option only if active,
+   if( m_useGerberAttributes )  // save this option only if active,
                                 // to avoid incompatibility with older Pcbnew version
         aFormatter->Print( aNestLevel+1, "(%s %s)\n", getTokenName( T_usegerberattributes ), trueStr );
 
@@ -364,13 +367,11 @@
         case T_usegerberextensions:
             aPcbPlotParams->m_useGerberExtensions = parseBool();
             break;
-<<<<<<< HEAD
+
         case T_usegerberattributes:
             aPcbPlotParams->m_useGerberAttributes = parseBool();
             break;
-=======
-
->>>>>>> 1601db07
+
         case T_psa4output:
             aPcbPlotParams->m_A4Output = parseBool();
             break;
