/**
 * @file plot_rtn.cpp
 * @brief Common plot routines.
 */

#include <fctsys.h>
#include <common.h>
#include <plot_common.h>
#include <base_struct.h>
#include <drawtxt.h>
#include <confirm.h>
#include <trigo.h>
#include <wxBasePcbFrame.h>
#include <pcbcommon.h>
#include <macros.h>

#include <class_board.h>
#include <class_module.h>
#include <class_track.h>
#include <class_edge_mod.h>
#include <class_pcb_text.h>
#include <class_zone.h>
#include <class_drawsegment.h>
#include <class_mire.h>
#include <class_dimension.h>

#include <pcbnew.h>
#include <pcbplot.h>

static void Plot_Edges_Modules( PLOTTER* aPlotter, const PCB_PLOT_PARAMS& aPlotOpts,
                BOARD* pcb, int aLayerMask, EDA_DRAW_MODE_T trace_mode );

static void PlotTextModule( PLOTTER* aPlotter, TEXTE_MODULE* pt_texte,
                            EDA_DRAW_MODE_T trace_mode, EDA_COLOR_T aColor );


/* Creates the plot for silkscreen layers
 */
void PlotSilkScreen( BOARD *aBoard, PLOTTER* aPlotter, long aLayerMask,
                     const PCB_PLOT_PARAMS&  plot_opts )
{
    TEXTE_MODULE* pt_texte;

    EDA_DRAW_MODE_T trace_mode = plot_opts.GetMode();

    // Plot edge layer and graphic items

    for( EDA_ITEM*  item = aBoard->m_Drawings;  item;  item = item->Next() )
    {
        switch( item->Type() )
        {
        case PCB_LINE_T:
            PlotDrawSegment( aPlotter, plot_opts, (DRAWSEGMENT*) item, aLayerMask, trace_mode );
            break;

        case PCB_TEXT_T:
            PlotTextePcb( aPlotter, plot_opts, (TEXTE_PCB*) item, aLayerMask, trace_mode );
            break;

        case PCB_DIMENSION_T:
            PlotDimension( aPlotter, plot_opts, (DIMENSION*) item, aLayerMask, trace_mode );
            break;

        case PCB_TARGET_T:
            PlotPcbTarget( aPlotter, plot_opts, (PCB_TARGET*) item, aLayerMask, trace_mode );
            break;

        case PCB_MARKER_T:
            break;

        default:
            DisplayError( NULL, wxT( "PlotSilkScreen() error: unexpected Type()" ) );
            break;
        }
    }

    // Plot footprint outlines :
    Plot_Edges_Modules( aPlotter, plot_opts, aBoard, aLayerMask, trace_mode );

    // Plot pads (creates pads outlines, for pads on silkscreen layers)
    int layersmask_plotpads = aLayerMask;
    // Calculate the mask layers of allowed layers for pads

    if( !plot_opts.GetPlotPadsOnSilkLayer() )       // Do not plot pads on silk screen layers
        layersmask_plotpads &= ~(SILKSCREEN_LAYER_BACK | SILKSCREEN_LAYER_FRONT );

    if( layersmask_plotpads )
    {
        for( MODULE* Module = aBoard->m_Modules; Module; Module = Module->Next() )
        {
            for( D_PAD * pad = Module->m_Pads; pad != NULL; pad = pad->Next() )
            {
                // See if the pad is on this layer
                if( (pad->GetLayerMask() & layersmask_plotpads) == 0 )
                    continue;

                wxPoint shape_pos = pad->ReturnShapePos();

                switch( pad->GetShape() )
                {
                case PAD_CIRCLE:
                    aPlotter->FlashPadCircle( shape_pos, pad->GetSize().x, LINE );
                    break;

                case PAD_OVAL:
                    aPlotter->FlashPadOval( shape_pos, pad->GetSize(), 
		                            pad->GetOrientation(), LINE );
                    break;

                case PAD_TRAPEZOID:
                    {
                        wxPoint coord[4];
                        pad->BuildPadPolygon( coord, wxSize(0,0), 0 );
                        aPlotter->FlashPadTrapez( shape_pos, coord, 
			                          pad->GetOrientation(), LINE );
                    }
                    break;

                case PAD_RECT:
                default:
                    aPlotter->FlashPadRect( shape_pos, pad->GetSize(), 
		                            pad->GetOrientation(), LINE );
                    break;
                }
            }
        }
    }

    // Plot footprints fields (ref, value ...)
    for( MODULE* module = aBoard->m_Modules;  module;  module = module->Next() )
    {
        // see if we want to plot VALUE and REF fields
<<<<<<< HEAD
        trace_val = plot_opts.GetPlotValue();
        trace_ref = plot_opts.GetPlotReference();
=======
        bool trace_val = plot_opts.GetPlotValue();
        bool trace_ref = plot_opts.GetPlotReference();
>>>>>>> fef83471

        TEXTE_MODULE* text = module->m_Reference;
        unsigned      textLayer = text->GetLayer();

        if( textLayer >= 32 )
        {
            wxString errMsg;

            errMsg.Printf( _( "Your BOARD has a bad layer number of %u for \
module\n %s's \"reference\" text." ),
                           textLayer, GetChars( module->GetReference() ) );
            DisplayError( NULL, errMsg );
            return;
        }

        if( ( ( 1 << textLayer ) & aLayerMask ) == 0 )
            trace_ref = false;

        if( !text->IsVisible() && !plot_opts.GetPlotInvisibleText() )
            trace_ref = false;

        text = module->m_Value;
        textLayer = text->GetLayer();

        if( textLayer > 32 )
        {
            wxString errMsg;

            errMsg.Printf( _( "Your BOARD has a bad layer number of %u for \
module\n %s's \"value\" text." ),
                           textLayer, GetChars( module->GetReference() ) );
            DisplayError( NULL, errMsg );
            return;
        }

        if( ( (1 << textLayer) & aLayerMask ) == 0 )
            trace_val = false;

        if( !text->IsVisible() && !plot_opts.GetPlotInvisibleText() )
            trace_val = false;

        // Plot text fields, if allowed
        if( trace_ref )
            PlotTextModule( aPlotter, module->m_Reference,
                            trace_mode, plot_opts.GetReferenceColor() );

        if( trace_val )
            PlotTextModule( aPlotter, module->m_Value,
                            trace_mode, plot_opts.GetValueColor() );

        for( pt_texte = (TEXTE_MODULE*) module->m_Drawings.GetFirst();
             pt_texte != NULL;
             pt_texte = pt_texte->Next() )
        {
            if( pt_texte->Type() != PCB_MODULE_TEXT_T )
                continue;

            if( !plot_opts.GetPlotOtherText() )
                continue;

            if( !pt_texte->IsVisible() && !plot_opts.GetPlotInvisibleText() )
                continue;

            textLayer = pt_texte->GetLayer();

            if( textLayer >= 32 )
            {
                wxString errMsg;

                errMsg.Printf( _( "Your BOARD has a bad layer number of %u \
for module\n %s's \"module text\" text of %s." ),
                               textLayer, GetChars( module->GetReference() ),
                               GetChars( pt_texte->m_Text ) );
                DisplayError( NULL, errMsg );
                return;
            }

            if( !( ( 1 << textLayer ) & aLayerMask ) )
                continue;

            PlotTextModule( aPlotter, pt_texte,
                            trace_mode, plot_opts.GetColor() );
        }
    }

    // Plot filled areas
    for( int ii = 0; ii < aBoard->GetAreaCount(); ii++ )
    {
        ZONE_CONTAINER* edge_zone = aBoard->GetArea( ii );

        if( ( ( 1 << edge_zone->GetLayer() ) & aLayerMask ) == 0 )
            continue;

        PlotFilledAreas( aPlotter, plot_opts, edge_zone, trace_mode );
    }

    // Plot segments used to fill zone areas (outdated, but here for old boards
    // compatibility):
    for( SEGZONE* seg = aBoard->m_Zone; seg != NULL; seg = seg->Next() )
    {
        if( ( ( 1 << seg->GetLayer() ) & aLayerMask ) == 0 )
            continue;

        aPlotter->ThickSegment( seg->m_Start, seg->m_End, seg->m_Width, trace_mode );
    }
}


static void PlotTextModule( PLOTTER* aPlotter, TEXTE_MODULE* pt_texte,
                            EDA_DRAW_MODE_T trace_mode, EDA_COLOR_T aColor )
{
    wxSize  size;
    wxPoint pos;
    int     orient, thickness;

    // calculate some text parameters :
    size = pt_texte->m_Size;
    pos  = pt_texte->m_Pos;

    orient = pt_texte->GetDrawRotation();

    thickness = pt_texte->m_Thickness;

    if( trace_mode == LINE )
        thickness = -1;

    if( pt_texte->m_Mirror )
        NEGATE( size.x );  // Text is mirrored

    // Non bold texts thickness is clamped at 1/6 char size by the low level draw function.
    // but in Pcbnew we do not manage bold texts and thickness up to 1/4 char size
    // (like bold text) and we manage the thickness.
    // So we set bold flag to true
    bool allow_bold = pt_texte->m_Bold || thickness;

    aPlotter->Text( pos, aColor,
                   pt_texte->m_Text,
                   orient, size,
                   pt_texte->m_HJustify, pt_texte->m_VJustify,
                   thickness, pt_texte->m_Italic, allow_bold );
}


void PlotDimension( PLOTTER* aPlotter, const PCB_PLOT_PARAMS& aPlotOpts,
                    DIMENSION* aDim, int aLayerMask,
                    EDA_DRAW_MODE_T trace_mode )
{
    if( (GetLayerMask( aDim->GetLayer() ) & aLayerMask) == 0 )
        return;

    DRAWSEGMENT draw;

    draw.SetWidth( (trace_mode==LINE) ? -1 : aDim->GetWidth() );
    draw.SetLayer( aDim->GetLayer() );

    PlotTextePcb( aPlotter, aPlotOpts, &aDim->m_Text, aLayerMask, trace_mode );

    draw.SetStart( wxPoint( aDim->m_crossBarOx, aDim->m_crossBarOy ));
    draw.SetEnd(   wxPoint( aDim->m_crossBarFx, aDim->m_crossBarFy ));
    PlotDrawSegment( aPlotter, aPlotOpts, &draw, aLayerMask, trace_mode );

    draw.SetStart( wxPoint( aDim->m_featureLineGOx, aDim->m_featureLineGOy ));
    draw.SetEnd(   wxPoint( aDim->m_featureLineGFx, aDim->m_featureLineGFy ));
    PlotDrawSegment( aPlotter, aPlotOpts, &draw, aLayerMask, trace_mode );

    draw.SetStart( wxPoint( aDim->m_featureLineDOx, aDim->m_featureLineDOy ));
    draw.SetEnd(   wxPoint( aDim->m_featureLineDFx, aDim->m_featureLineDFy ));
    PlotDrawSegment( aPlotter, aPlotOpts, &draw, aLayerMask, trace_mode );

    draw.SetStart( wxPoint( aDim->m_arrowD1Ox, aDim->m_arrowD1Oy ));
    draw.SetEnd(   wxPoint( aDim->m_arrowD1Fx, aDim->m_arrowD1Fy ));
    PlotDrawSegment( aPlotter, aPlotOpts, &draw, aLayerMask, trace_mode );

    draw.SetStart( wxPoint( aDim->m_arrowD2Ox, aDim->m_arrowD2Oy ));
    draw.SetEnd(   wxPoint( aDim->m_arrowD2Fx, aDim->m_arrowD2Fy ));
    PlotDrawSegment( aPlotter, aPlotOpts, &draw, aLayerMask, trace_mode );

    draw.SetStart( wxPoint( aDim->m_arrowG1Ox, aDim->m_arrowG1Oy ));
    draw.SetEnd(   wxPoint( aDim->m_arrowG1Fx, aDim->m_arrowG1Fy ));
    PlotDrawSegment( aPlotter, aPlotOpts, &draw, aLayerMask, trace_mode );

    draw.SetStart( wxPoint( aDim->m_arrowG2Ox, aDim->m_arrowG2Oy ));
    draw.SetEnd(   wxPoint( aDim->m_arrowG2Fx, aDim->m_arrowG2Fy ));
    PlotDrawSegment( aPlotter, aPlotOpts, &draw, aLayerMask, trace_mode );
}


void PlotPcbTarget( PLOTTER* aPlotter, const PCB_PLOT_PARAMS& aPlotOpts,
                    PCB_TARGET* aMire, int aLayerMask,
                    EDA_DRAW_MODE_T trace_mode )
{
    int     dx1, dx2, dy1, dy2, radius;

    if( (GetLayerMask( aMire->GetLayer() ) & aLayerMask) == 0 )
        return;

    DRAWSEGMENT  draw;

    draw.SetShape( S_CIRCLE );
    draw.SetWidth( ( trace_mode == LINE ) ? -1 : aMire->GetWidth() );
    draw.SetLayer( aMire->GetLayer() );

    draw.SetStart( aMire->GetPosition() );
    draw.SetEnd( wxPoint( draw.GetStart().x + ( aMire->GetSize() / 4 ), draw.GetStart().y ));
    PlotDrawSegment( aPlotter, aPlotOpts, &draw, aLayerMask, trace_mode );

    draw.SetShape( S_SEGMENT );

    radius = aMire->GetSize() / 2;
    dx1    = radius;
    dy1    = 0;
    dx2    = 0;
    dy2    = radius;

    if( aMire->GetShape() )    // Shape X
    {
        dx1 = dy1 = ( radius * 7 ) / 5;
        dx2 = dx1;
        dy2 = -dy1;
    }

    wxPoint mirePos( aMire->GetPosition() );

    draw.SetStart( wxPoint( mirePos.x - dx1, mirePos.y - dy1 ));
    draw.SetEnd(   wxPoint( mirePos.x + dx1, mirePos.y + dy1 ));
    PlotDrawSegment( aPlotter, aPlotOpts, &draw, aLayerMask, trace_mode );

    draw.SetStart( wxPoint( mirePos.x - dx2, mirePos.y - dy2 ));
    draw.SetEnd(   wxPoint( mirePos.x + dx2, mirePos.y + dy2 ));
    PlotDrawSegment( aPlotter, aPlotOpts, &draw, aLayerMask, trace_mode );
}


// Plot footprints graphic items (outlines)
static void Plot_Edges_Modules( PLOTTER* aPlotter, const PCB_PLOT_PARAMS& aPlotOpts,
                                BOARD* aPcb, int aLayerMask,
                                EDA_DRAW_MODE_T trace_mode )
{
    for( MODULE* module = aPcb->m_Modules;  module;  module = module->Next() )
    {
        for( EDGE_MODULE* edge = (EDGE_MODULE*) module->m_Drawings.GetFirst();
             edge;
             edge = edge->Next() )
        {
            if( edge->Type() != PCB_MODULE_EDGE_T )
                continue;

            if( ( GetLayerMask( edge->GetLayer() ) & aLayerMask ) == 0 )
                continue;

            Plot_1_EdgeModule( aPlotter, aPlotOpts, edge, trace_mode, aLayerMask );
        }
    }
}


//* Plot a graphic item (outline) relative to a footprint
void Plot_1_EdgeModule( PLOTTER* aPlotter, const PCB_PLOT_PARAMS& aPlotOpts,
                        EDGE_MODULE* aEdge, EDA_DRAW_MODE_T trace_mode,
                        int masque_layer )
{
    int     type_trace;         // Type of item to plot.
    int     thickness;          // Segment thickness.
    int     radius;             // Circle radius.

    if( aEdge->Type() != PCB_MODULE_EDGE_T )
        return;

    type_trace = aEdge->GetShape();
    thickness  = aEdge->GetWidth();

    wxPoint pos( aEdge->GetStart() );
    wxPoint end( aEdge->GetEnd() );

    switch( type_trace )
    {
    case S_SEGMENT:
        aPlotter->ThickSegment( pos, end, thickness, trace_mode );
        break;

    case S_CIRCLE:
        radius = (int) hypot( (double) ( end.x - pos.x ),
                              (double) ( end.y - pos.y ) );
        aPlotter->ThickCircle( pos, radius * 2, thickness, trace_mode );
        break;

    case S_ARC:
        {
            radius = (int) hypot( (double) ( end.x - pos.x ),
                                  (double) ( end.y - pos.y ) );

            double startAngle  = ArcTangente( end.y - pos.y, end.x - pos.x );

            double endAngle = startAngle + aEdge->GetAngle();

            if ( ( aPlotOpts.GetFormat() == PLOT_FORMAT_DXF ) &&
               ( masque_layer & ( SILKSCREEN_LAYER_BACK | DRAW_LAYER | COMMENT_LAYER ) ) )
                aPlotter->ThickArc( pos, -startAngle, -endAngle, radius,
                                thickness, trace_mode );
            else
                aPlotter->ThickArc( pos, -endAngle, -startAngle, radius,
                                thickness, trace_mode );
        }
        break;

    case S_POLYGON:
        {
            const std::vector<wxPoint>& polyPoints = aEdge->GetPolyPoints();

            if( polyPoints.size() <= 1 )  // Malformed polygon
                break;

            // We must compute true coordinates from m_PolyList
            // which are relative to module position, orientation 0
            MODULE* module = aEdge->GetParentModule();

            std::vector< wxPoint > cornerList;

            cornerList.reserve( polyPoints.size() );

            for( unsigned ii = 0; ii < polyPoints.size(); ii++ )
            {
                wxPoint corner = polyPoints[ii];

                if( module )
                {
                    RotatePoint( &corner, module->GetOrientation() );
                    corner += module->GetPosition();
                }

                cornerList.push_back( corner );
            }

            aPlotter->PlotPoly( cornerList, FILLED_SHAPE, thickness );
        }
        break;
    }
}


// Plot a PCB Text, i;e. a text found on a copper or technical layer
void PlotTextePcb( PLOTTER* aPlotter, const PCB_PLOT_PARAMS& aPlotOpts, TEXTE_PCB* pt_texte, int aLayerMask,
                   EDA_DRAW_MODE_T trace_mode )
{
    int     orient, thickness;
    wxPoint pos;
    wxSize  size;

    if( pt_texte->m_Text.IsEmpty() )
        return;

    if( ( GetLayerMask( pt_texte->GetLayer() ) & aLayerMask ) == 0 )
        return;

    size = pt_texte->m_Size;
    pos  = pt_texte->m_Pos;
    orient    = pt_texte->m_Orient;
    thickness = ( trace_mode==LINE ) ? -1 : pt_texte->m_Thickness;

    if( pt_texte->m_Mirror )
        size.x = -size.x;

    // Non bold texts thickness is clamped at 1/6 char size by the low level draw function.
    // but in Pcbnew we do not manage bold texts and thickness up to 1/4 char size
    // (like bold text) and we manage the thickness.
    // So we set bold flag to true
    bool allow_bold = pt_texte->m_Bold || thickness;

    if( pt_texte->m_MultilineAllowed )
    {
        wxArrayString* list = wxStringSplit( pt_texte->m_Text, '\n' );
        wxPoint        offset;

        offset.y = pt_texte->GetInterline();

        RotatePoint( &offset, orient );

        for( unsigned i = 0; i < list->Count(); i++ )
        {
            wxString txt = list->Item( i );
            aPlotter->Text( pos, UNSPECIFIED, txt, orient, size,
                           pt_texte->m_HJustify, pt_texte->m_VJustify,
                           thickness, pt_texte->m_Italic, allow_bold );
            pos += offset;
        }

        delete list;
    }
    else
    {
        aPlotter->Text( pos, UNSPECIFIED, pt_texte->m_Text, orient, size,
                       pt_texte->m_HJustify, pt_texte->m_VJustify,
                       thickness, pt_texte->m_Italic, allow_bold );
    }
}


/* Plot areas (given by .m_FilledPolysList member) in a zone
 */
void PlotFilledAreas( PLOTTER* aPlotter, const PCB_PLOT_PARAMS& aPlotOpts, ZONE_CONTAINER* aZone, EDA_DRAW_MODE_T trace_mode )
{
    std::vector<CPolyPt> polysList = aZone->GetFilledPolysList();
    unsigned imax = polysList.size();

    if( imax == 0 )  // Nothing to draw
        return;

    // We need a buffer to store corners coordinates:
    static std::vector< wxPoint > cornerList;
    cornerList.clear();

    /* Plot all filled areas: filled areas have a filled area and a thick
     * outline we must plot the filled area itself ( as a filled polygon
     * OR a set of segments ) and plot the thick outline itself
     *
     * in non filled mode the outline is plotted, but not the filling items
     */
    for( unsigned ic = 0; ic < imax; ic++ )
    {
        CPolyPt* corner = &polysList[ic];
        cornerList.push_back( wxPoint( corner->x, corner->y) );

        if( corner->end_contour )   // Plot the current filled area outline
        {
            // First, close the outline
            if( cornerList[0] != cornerList[cornerList.size() - 1] )
            {
                cornerList.push_back( cornerList[0] );
            }

            // Plot the current filled area and its outline
            if( trace_mode == FILLED )
            {
                // Plot the current filled area polygon
                if( aZone->m_FillMode == 0 )    // We are using solid polygons
                {                               // (if != 0: using segments )
                    aPlotter->PlotPoly( cornerList, FILLED_SHAPE );
                }
                else                            // We are using areas filled by
                {                               // segments: plot them )
                    for( unsigned iseg = 0; iseg < aZone->m_FillSegmList.size(); iseg++ )
                    {
                        wxPoint start = aZone->m_FillSegmList[iseg].m_Start;
                        wxPoint end   = aZone->m_FillSegmList[iseg].m_End;
                        aPlotter->ThickSegment( start, end,
                                                aZone->m_ZoneMinThickness,
                                                trace_mode );
                    }
                }

                // Plot the current filled area outline
                if( aZone->m_ZoneMinThickness > 0 )
                    aPlotter->PlotPoly( cornerList, NO_FILL, aZone->m_ZoneMinThickness );
            }
            else
            {
                if( aZone->m_ZoneMinThickness > 0 )
                {
                    for( unsigned jj = 1; jj<cornerList.size(); jj++ )
                        aPlotter->ThickSegment( cornerList[jj -1], cornerList[jj],
                                                ( trace_mode == LINE ) ? -1 : aZone->m_ZoneMinThickness,
                                                trace_mode );
                }

                aPlotter->SetCurrentLineWidth( -1 );
            }

            cornerList.clear();
        }
    }
}


/* Plot items type DRAWSEGMENT on layers allowed by aLayerMask
 */
void PlotDrawSegment( PLOTTER* aPlotter, const PCB_PLOT_PARAMS& aPlotOpts,
                      DRAWSEGMENT* aSeg, int aLayerMask,
                      EDA_DRAW_MODE_T trace_mode )
{
    int     thickness;
    int     radius = 0, StAngle = 0, EndAngle = 0;

    if( (GetLayerMask( aSeg->GetLayer() ) & aLayerMask) == 0 )
        return;

    if( trace_mode == LINE )
        thickness = aPlotOpts.GetLineWidth();
    else
        thickness = aSeg->GetWidth();

    wxPoint start( aSeg->GetStart() );
    wxPoint end(   aSeg->GetEnd() );

    aPlotter->SetCurrentLineWidth( thickness );

    switch( aSeg->GetShape() )
    {
    case S_CIRCLE:
        radius = (int) hypot( (double) ( end.x - start.x ),
                              (double) ( end.y - start.y ) );
        aPlotter->ThickCircle( start, radius * 2, thickness, trace_mode );
        break;

    case S_ARC:
        radius = (int) hypot( (double) ( end.x - start.x ),
                              (double) ( end.y - start.y ) );
        StAngle  = ArcTangente( end.y - start.y, end.x - start.x );
        EndAngle = StAngle + aSeg->GetAngle();
        aPlotter->ThickArc( start, -EndAngle, -StAngle, radius, thickness, trace_mode );
        break;

    case S_CURVE:
        {
            const std::vector<wxPoint>& bezierPoints = aSeg->GetBezierPoints();

            for( unsigned i = 1; i < bezierPoints.size(); i++ )
                aPlotter->ThickSegment( bezierPoints[i - 1],
                                        bezierPoints[i],
                                        thickness,
                                        trace_mode );
        }
        break;

    default:
        aPlotter->ThickSegment( start, end, thickness, trace_mode );
    }
}


void PlotBoardLayer( BOARD *aBoard, PLOTTER* aPlotter, int Layer,
                     const PCB_PLOT_PARAMS& plot_opts )
{
    // Set the color and the text mode for this layer
    aPlotter->SetColor( plot_opts.GetColor() );
    aPlotter->SetTextMode( plot_opts.GetTextMode() );

    // Specify that the contents of the "Edges Pcb" layer are to be plotted
    // in addition to the contents of the currently specified layer.
    int layer_mask = GetLayerMask( Layer );

    if( !plot_opts.GetExcludeEdgeLayer() )
        layer_mask |= EDGE_LAYER;

    switch( Layer )
    {
    case FIRST_COPPER_LAYER:
    case LAYER_N_2:
    case LAYER_N_3:
    case LAYER_N_4:
    case LAYER_N_5:
    case LAYER_N_6:
    case LAYER_N_7:
    case LAYER_N_8:
    case LAYER_N_9:
    case LAYER_N_10:
    case LAYER_N_11:
    case LAYER_N_12:
    case LAYER_N_13:
    case LAYER_N_14:
    case LAYER_N_15:
    case LAST_COPPER_LAYER:
<<<<<<< HEAD
        // The last true make it skip NPTH pad plotting
        Plot_Standard_Layer( aPlotter, layer_mask, true, trace_mode, true );

        // Adding drill marks, if required and if the plotter is able to plot them:
        if( plot_opts.GetDrillMarksType() != PCB_PLOT_PARAMS::NO_DRILL_SHAPE )
        {
            if( aPlotter->GetPlotterType() == PLOT_FORMAT_POST )
                PlotDrillMark( aPlotter, trace_mode,
                               plot_opts.GetDrillMarksType() ==
                               PCB_PLOT_PARAMS::SMALL_DRILL_SHAPE );
        }
=======
        // Skip NPTH pads on copper layers ( only if hole size == pad size ):
        PlotStandardLayer( aBoard, aPlotter, layer_mask, plot_opts, true, true );

        // Adding drill marks, if required and if the plotter is able to plot them:
        if( plot_opts.GetDrillMarksType() != PCB_PLOT_PARAMS::NO_DRILL_SHAPE )
            PlotDrillMarks( aBoard, aPlotter, plot_opts );
>>>>>>> fef83471

        break;

    case SOLDERMASK_N_BACK:
    case SOLDERMASK_N_FRONT:
<<<<<<< HEAD
        Plot_Standard_Layer( aPlotter, layer_mask,
                             plot_opts.GetPlotViaOnMaskLayer(), trace_mode );
=======
        PlotStandardLayer( aBoard, aPlotter, layer_mask, plot_opts,
                           plot_opts.GetPlotViaOnMaskLayer(), false );
>>>>>>> fef83471
        break;

    case SOLDERPASTE_N_BACK:
    case SOLDERPASTE_N_FRONT:
        PlotStandardLayer( aBoard, aPlotter, layer_mask, plot_opts,
                           false, false );
        break;

    case SILKSCREEN_N_FRONT:
    case SILKSCREEN_N_BACK:
        PlotSilkScreen( aBoard, aPlotter, layer_mask, plot_opts );

        // Gerber: Subtract soldermask from silkscreen if enabled
        if( aPlotter->GetPlotterType() == PLOT_FORMAT_GERBER
            && plot_opts.GetSubtractMaskFromSilk() )
        {
            if( Layer == SILKSCREEN_N_FRONT )
                layer_mask = GetLayerMask( SOLDERMASK_N_FRONT );
            else
                layer_mask = GetLayerMask( SOLDERMASK_N_BACK );

            // Set layer polarity to negative
            aPlotter->SetLayerPolarity( false );
<<<<<<< HEAD
            Plot_Standard_Layer( aPlotter, layer_mask,
                                 plot_opts.GetPlotViaOnMaskLayer(),
                                 trace_mode );
=======
            PlotStandardLayer( aBoard, aPlotter, layer_mask, plot_opts,
                               plot_opts.GetPlotViaOnMaskLayer(), false );
>>>>>>> fef83471
        }
        break;

    default:
        PlotSilkScreen( aBoard, aPlotter, layer_mask, plot_opts );
        break;
    }
}


/* Plot a copper layer or mask.
 * Silk screen layers are not plotted here.
 */
void PlotStandardLayer( BOARD *aBoard, PLOTTER* aPlotter,
                        long aLayerMask, const PCB_PLOT_PARAMS& plot_opts,
                        bool aPlotVia, bool aSkipNPTH_Pads )
{
    wxPoint  pos;
    wxSize   size;
    wxString msg;

    EDA_DRAW_MODE_T aPlotMode = plot_opts.GetMode();

    // Plot pcb draw items.
    for( BOARD_ITEM* item = aBoard->m_Drawings; item; item = item->Next() )
    {
        switch( item->Type() )
        {
        case PCB_LINE_T:
            PlotDrawSegment( aPlotter, plot_opts, (DRAWSEGMENT*) item, aLayerMask, aPlotMode );
            break;

        case PCB_TEXT_T:
            PlotTextePcb( aPlotter, plot_opts, (TEXTE_PCB*) item, aLayerMask, aPlotMode );
            break;

        case PCB_DIMENSION_T:
            PlotDimension( aPlotter, plot_opts, (DIMENSION*) item, aLayerMask, aPlotMode );
            break;

        case PCB_TARGET_T:
            PlotPcbTarget( aPlotter, plot_opts, (PCB_TARGET*) item, aLayerMask, aPlotMode );
            break;

        case PCB_MARKER_T:
            break;

        default:
            DisplayError( NULL, wxT( "Plot_Standard_Layer() error : Unexpected Draw Type" ) );
            break;
        }
    }

    // Draw footprint shapes without pads (pads will plotted later)
    for( MODULE* module = aBoard->m_Modules;  module;  module = module->Next() )
    {
        for( BOARD_ITEM* item = module->m_Drawings; item; item = item->Next() )
        {
            switch( item->Type() )
            {
            case PCB_MODULE_EDGE_T:
                if( aLayerMask & GetLayerMask(  item->GetLayer() ) )
                    Plot_1_EdgeModule( aPlotter, plot_opts, (EDGE_MODULE*) item, aPlotMode, aLayerMask );

                break;

            default:
                break;
            }
        }
    }

    // Plot footprint pads
    for( MODULE* module = aBoard->m_Modules;  module;  module = module->Next() )
    {
        for( D_PAD* pad = module->m_Pads;  pad;  pad = pad->Next() )
        {
            if( (pad->GetLayerMask() & aLayerMask) == 0 )
                continue;

            wxPoint shape_pos = pad->ReturnShapePos();

            pos = shape_pos;

            wxSize margin;
            double width_adj = 0;

            if( aLayerMask & ALL_CU_LAYERS )
            {
                width_adj =  aPlotter->GetPlotWidthAdj();
            }

            switch( aLayerMask &
                   ( SOLDERMASK_LAYER_BACK | SOLDERMASK_LAYER_FRONT |
                     SOLDERPASTE_LAYER_BACK | SOLDERPASTE_LAYER_FRONT ) )
            {
            case SOLDERMASK_LAYER_FRONT:
            case SOLDERMASK_LAYER_BACK:
                margin.x = margin.y = pad->GetSolderMaskMargin();
                break;

            case SOLDERPASTE_LAYER_FRONT:
            case SOLDERPASTE_LAYER_BACK:
                margin = pad->GetSolderPasteMargin();
                break;

            default:
                break;
            }

            size.x = pad->GetSize().x + ( 2 * margin.x ) + width_adj;
            size.y = pad->GetSize().y + ( 2 * margin.y ) + width_adj;

            // Don't draw a null size item :
            if( size.x <= 0 || size.y <= 0 )
                continue;

            switch( pad->GetShape() )
            {
            case PAD_CIRCLE:
                if( aSkipNPTH_Pads &&
                    (pad->GetSize() == pad->GetDrillSize()) &&
                    (pad->GetAttribute() == PAD_HOLE_NOT_PLATED) )
                    break;

                aPlotter->FlashPadCircle( pos, size.x, aPlotMode );
                break;

            case PAD_OVAL:
                if( aSkipNPTH_Pads &&
                    (pad->GetSize() == pad->GetDrillSize()) &&
                    (pad->GetAttribute() == PAD_HOLE_NOT_PLATED) )
                    break;

                aPlotter->FlashPadOval( pos, size, pad->GetOrientation(), aPlotMode );
                break;

            case PAD_TRAPEZOID:
            {
                wxPoint coord[4];
                pad->BuildPadPolygon( coord, margin, 0 );
                aPlotter->FlashPadTrapez( pos, coord, pad->GetOrientation(), aPlotMode );
            }
            break;

            case PAD_RECT:
            default:
                aPlotter->FlashPadRect( pos, size, pad->GetOrientation(), aPlotMode );
                break;
            }
        }
    }

    // Plot vias :
    if( aPlotVia )
    {
        for( TRACK* track = aBoard->m_Track; track; track = track->Next() )
        {
            if( track->Type() != PCB_VIA_T )
                continue;

            SEGVIA* Via = (SEGVIA*) track;

            // vias are not plotted if not on selected layer, but if layer
            // is SOLDERMASK_LAYER_BACK or SOLDERMASK_LAYER_FRONT,vias are drawn,
            // if they are on an external copper layer
            int via_mask_layer = Via->ReturnMaskLayer();

            if( via_mask_layer & LAYER_BACK )
                via_mask_layer |= SOLDERMASK_LAYER_BACK;

            if( via_mask_layer & LAYER_FRONT )
                via_mask_layer |= SOLDERMASK_LAYER_FRONT;

            if( ( via_mask_layer & aLayerMask ) == 0 )
                continue;

            int via_margin = 0;
            double width_adj = 0;

            // If the current layer is a solder mask, use the global mask
            // clearance for vias
            if( ( aLayerMask & ( SOLDERMASK_LAYER_BACK | SOLDERMASK_LAYER_FRONT ) ) )
                via_margin = aBoard->GetDesignSettings().m_SolderMaskMargin;

            if( aLayerMask & ALL_CU_LAYERS )
            {
                width_adj =  aPlotter->GetPlotWidthAdj();
            }

            pos    = Via->m_Start;
            size.x = size.y = Via->m_Width + 2 * via_margin + width_adj;

            // Don't draw a null size item :
            if( size.x <= 0 )
                continue;

            aPlotter->FlashPadCircle( pos, size.x, aPlotMode );
        }
    }

    // Plot tracks (not vias) :
    for( TRACK* track = aBoard->m_Track; track; track = track->Next() )
    {
        wxPoint end;

        if( track->Type() == PCB_VIA_T )
            continue;

        if( (GetLayerMask( track->GetLayer() ) & aLayerMask) == 0 )
            continue;

        size.x = size.y = track->m_Width + aPlotter->GetPlotWidthAdj();
        pos    = track->m_Start;
        end    = track->m_End;

        aPlotter->ThickSegment( pos, end, size.x, aPlotMode );
    }

    // Plot zones (outdated, for old boards compatibility):
    for( TRACK* track = aBoard->m_Zone; track; track = track->Next() )
    {
        wxPoint end;

        if( (GetLayerMask( track->GetLayer() ) & aLayerMask) == 0 )
            continue;

        size.x = size.y = track->m_Width + aPlotter->GetPlotWidthAdj();
        pos    = track->m_Start;
        end    = track->m_End;

        aPlotter->ThickSegment( pos, end, size.x, aPlotMode );
    }

    // Plot filled ares
    for( int ii = 0; ii < aBoard->GetAreaCount(); ii++ )
    {
        ZONE_CONTAINER* edge_zone = aBoard->GetArea( ii );

        if( ( ( 1 << edge_zone->GetLayer() ) & aLayerMask ) == 0 )
            continue;

        PlotFilledAreas( aPlotter, plot_opts, edge_zone, aPlotMode );
    }
}

/** Helper function to plot a single drill mark. It compensate and clamp
    the drill mark size depending on the current plot options */
static void PlotDrillMark( PLOTTER *aPlotter, PAD_SHAPE_T aDrillShape,
                           const wxPoint &aDrillPos, wxSize aDrillSize,
                           const wxSize &aPadSize,
                           double aOrientation, int aSmallDrill,
                           EDA_DRAW_MODE_T aTraceMode )
{
    // Small drill marks have no significance when applied to slots
    if( aSmallDrill && aDrillShape == PAD_ROUND )
        aDrillSize.x = std::min( aSmallDrill, aDrillSize.x );

    // Round holes only have x diameter, slots have both
    aDrillSize.x -= aPlotter->GetPlotWidthAdj();
    aDrillSize.x = Clamp( 1, aDrillSize.x, aPadSize.x - 1 );
    if( aDrillShape == PAD_OVAL )
    {
        aDrillSize.y -= aPlotter->GetPlotWidthAdj();
        aDrillSize.y = Clamp( 1, aDrillSize.y, aPadSize.y - 1 );
        aPlotter->FlashPadOval( aDrillPos, aDrillSize, aOrientation, aTraceMode );
    }
    else
        aPlotter->FlashPadCircle( aDrillPos, aDrillSize.x, aTraceMode );
}

/**
 * Function PlotDrillMarks
 * Draw a drill mark for pads and vias.
 * Must be called after all drawings, because it
 * redraw the drill mark on a pad or via, as a negative (i.e. white) shape in
 * FILLED plot mode (for PS and PDF outputs)
 * @param aPlotter = the PLOTTER
 * @param aSmallDrillShape = true to plot a small drill shape, false to plot
 * the actual drill shape
 */
void PlotDrillMarks( BOARD *aBoard, PLOTTER* aPlotter,
                     const PCB_PLOT_PARAMS& aPlotOpts )
{
    EDA_DRAW_MODE_T trace_mode = aPlotOpts.GetMode();

    /* If small drills marks were requested prepare a clamp value to pass
       to the helper function */
    int small_drill = (aPlotOpts.GetDrillMarksType() == PCB_PLOT_PARAMS::SMALL_DRILL_SHAPE) ?
                        SMALL_DRILL : 0;

    /* In the filled trace mode drill marks are drawn white-on-black to scrape
       the underlying pad. This works only for drivers supporting color change,
       obviously... it means that:
       - PS and PDF output is correct (i.e. you have a 'donut' pad)
       - In HPGL you can't see them
       - In gerbers you can't see them, too. This is arguably the right thing to
         do since having drill marks and high speed drill stations is a sure
         recipe for broken tools and angry manufacturers. If you *really* want them
         you could start a layer with negative polarity to scrape the film.
       - In DXF they go into the 'WHITE' layer. This could be useful.
     */
    if( trace_mode == FILLED )
    {
        aPlotter->SetColor( WHITE );
    }

    for( TRACK *pts = aBoard->m_Track; pts != NULL; pts = pts->Next() )
    {
        if( pts->Type() != PCB_VIA_T )
            continue;

<<<<<<< HEAD
        pos = pts->m_Start;

        // It is quite possible that the real drill value is less then small drill value.
        if( plot_opts.GetDrillMarksType() == PCB_PLOT_PARAMS::SMALL_DRILL_SHAPE )
            diam.x = diam.y = MIN( SMALL_DRILL, pts->GetDrillValue() );
        else
            diam.x = diam.y = pts->GetDrillValue();

        diam.x -= aPlotter->GetPlotWidthAdj();
        diam.x = Clamp( 1, diam.x, pts->m_Width - 1 );
        aPlotter->FlashPadCircle( pos, diam.x, aTraceMode );
=======
        PlotDrillMark( aPlotter, PAD_CIRCLE,
                       pts->m_Start, wxSize( pts->GetDrillValue(), 0 ),
                       wxSize( pts->m_Width, 0 ), 0, small_drill,
                       trace_mode );
>>>>>>> fef83471
    }

    for( MODULE *Module = aBoard->m_Modules; Module != NULL; Module = Module->Next() )
    {
        for( D_PAD *pad = Module->m_Pads; pad != NULL; pad = pad->Next() )
        {
            if( pad->GetDrillSize().x == 0 )
                continue;

            PlotDrillMark( aPlotter, pad->GetDrillShape(),
                           pad->GetPosition(), pad->GetDrillSize(),
                           pad->GetSize(), pad->GetOrientation(),
                           small_drill, trace_mode );
        }
    }

    if( trace_mode == FILLED )
    {
        aPlotter->SetColor( aPlotOpts.GetColor() );
    }
}

/** Set up most plot options for plotting a board (especially the viewport)
 * Important thing:
 *      page size is the 'drawing' page size,
 *      paper size is the physical page size
 */
static void PlotSetupPlotter( PLOTTER *aPlotter, PCB_PLOT_PARAMS *aPlotOpts,
                              const PAGE_INFO &aPageInfo,
                              const EDA_RECT &aBbbox,
                              const wxPoint &aOrigin,
                              const wxString &aFilename )
{
    PAGE_INFO pageA4( wxT( "A4" ) );
    const PAGE_INFO* sheet_info;
    double paperscale; // Page-to-paper ratio
    wxSize paperSizeIU;
    wxSize pageSizeIU( aPageInfo.GetSizeIU() );
    bool autocenter = false;

    /* Special options: to fit the sheet to an A4 sheet replace
       the paper size. However there is a difference between
       the autoscale and the a4paper option:
       - Autoscale fits the board to the paper size
       - A4paper fits the original paper size to an A4 sheet
       - Both of them fit the board to an A4 sheet
     */
    if( aPlotOpts->GetA4Output() )      // Fit paper to A4
    {
        sheet_info  = &pageA4;
        paperSizeIU = pageA4.GetSizeIU();
        paperscale  = (double) paperSizeIU.x / pageSizeIU.x;
        autocenter  = true;
    }
    else
    {
        sheet_info  = &aPageInfo;
        paperSizeIU = pageSizeIU;
        paperscale  = 1;

        // Need autocentering only if scale is not 1:1
        autocenter  = (aPlotOpts->GetScale() != 1.0);
    }

    wxPoint boardCenter = aBbbox.Centre();

    double compound_scale;
    wxSize boardSize = aBbbox.GetSize();

    /* Fit to 80% of the page if asked; it could be that the board is empty,
     * in this case regress to 1:1 scale */
    if( aPlotOpts->GetAutoScale() && boardSize.x > 0 && boardSize.y > 0 )
    {
        double xscale = (paperSizeIU.x * 0.8) / boardSize.x;
        double yscale = (paperSizeIU.y * 0.8) / boardSize.y;

        compound_scale = std::min( xscale, yscale ) * paperscale;
    }
    else
        compound_scale = aPlotOpts->GetScale() * paperscale;


    /* For the plot offset we have to keep in mind the auxiliary origin
       too: if autoscaling is off we check that plot option (i.e. autoscaling
       overrides auxiliary origin) */
    wxPoint offset( 0, 0);

    if( autocenter )
    {
        offset.x = KiROUND( boardCenter.x - ( paperSizeIU.x / 2.0 ) / compound_scale );
        offset.y = KiROUND( boardCenter.y - ( paperSizeIU.y / 2.0 ) / compound_scale );
    }
    else
    {
        if( aPlotOpts->GetUseAuxOrigin() )
            offset = aOrigin;
    }

    /* Configure the plotter object with all the stuff computed and
       most of that taken from the options */
    aPlotter->SetPageSettings( *sheet_info );
    aPlotter->SetPlotWidthAdj( aPlotOpts->GetWidthAdjust() );
    aPlotter->SetViewport( offset, IU_PER_DECIMILS, compound_scale,
                           aPlotOpts->GetMirror() );
    aPlotter->SetDefaultLineWidth( aPlotOpts->GetLineWidth() );
    aPlotter->SetCreator( wxT( "PCBNEW" ) );
    aPlotter->SetColorMode( true );
    aPlotter->SetFilename( aFilename );
    aPlotter->SetTextMode( aPlotOpts->GetTextMode() );
}

/** Prefill in black an area a little bigger than the board to prepare for the
 *  negative plot */
static void FillNegativeKnockout(PLOTTER *aPlotter, const EDA_RECT &aBbbox )
{
    static const int margin = 500; // Add a 0.5 inch margin around the board
    aPlotter->SetNegative( true );
    aPlotter->SetColor( WHITE );   // Which will be plotted as black
    aPlotter->Rect( wxPoint( aBbbox.GetX() - margin, aBbbox.GetY() - margin ),
                    wxPoint( aBbbox.GetRight() + margin, aBbbox.GetBottom() + margin ),
                    FILLED_SHAPE );
    aPlotter->SetColor( BLACK );
}

/** Calculate the effective size of HPGL pens and set them in the
 * plotter object */
static void ConfigureHPGLPenSizes( HPGL_PLOTTER *aPlotter,
                                   PCB_PLOT_PARAMS *aPlotOpts )
{
    /* Compute pen_dim (the value is given in mils) in pcb units,
       with plot scale (if Scale is 2, pen diameter value is always m_HPGLPenDiam
       so apparent pen diam is real pen diam / Scale */
    int pen_diam = KiROUND( aPlotOpts->GetHPGLPenDiameter() * IU_PER_MILS /
                            aPlotOpts->GetScale() );

    // compute pen_overlay (value comes in mils) in pcb units with plot scale
    if( aPlotOpts->GetHPGLPenOverlay() < 0 )
        aPlotOpts->SetHPGLPenOverlay( 0 );

    if( aPlotOpts->GetHPGLPenOverlay() >= aPlotOpts->GetHPGLPenDiameter() )
        aPlotOpts->SetHPGLPenOverlay( aPlotOpts->GetHPGLPenDiameter() - 1 );

    int pen_overlay = KiROUND( aPlotOpts->GetHPGLPenOverlay() * IU_PER_MILS /
                               aPlotOpts->GetScale() );

    // Set HPGL-specific options and start
    aPlotter->SetPenSpeed( aPlotOpts->GetHPGLPenSpeed() );
    aPlotter->SetPenNumber( aPlotOpts->GetHPGLPenNum() );
    aPlotter->SetPenOverlap( pen_overlay );
    aPlotter->SetPenDiameter( pen_diam );
}

/** Open a new plotfile using the options (and especially the format)
 * specified in the options and prepare the page for plotting.
 * Return the plotter object if OK, NULL if the file is not created
 * (or has a problem)
 */
PLOTTER *StartPlotBoard( BOARD *aBoard,
                         PCB_PLOT_PARAMS *aPlotOpts,
                         const wxString& aFullFileName,
                         const wxString& aSheetDesc )
{
    const PAGE_INFO& pageInfo = aBoard->GetPageSettings();
    EDA_RECT bbbox = aBoard->ComputeBoundingBox();
    wxPoint auxOrigin( aBoard->GetOriginAxisPosition() );
    FILE* output_file = wxFopen( aFullFileName, wxT( "wt" ) );

    if( output_file == NULL )
        return NULL;

    // Create the plotter driver and set the few plotter specific
    // options
    PLOTTER *the_plotter = NULL;
    switch( aPlotOpts->GetFormat() )
    {
    case PLOT_FORMAT_DXF:
        the_plotter = new DXF_PLOTTER();
        break;

    case PLOT_FORMAT_POST:
        PS_PLOTTER* PS_plotter;
        PS_plotter = new PS_PLOTTER();
        PS_plotter->SetScaleAdjust( aPlotOpts->GetFineScaleAdjustX(),
                                 aPlotOpts->GetFineScaleAdjustY() );
        the_plotter = PS_plotter;
        break;

    case PLOT_FORMAT_PDF:
        the_plotter = new PDF_PLOTTER();
        break;

    case PLOT_FORMAT_HPGL:
        HPGL_PLOTTER* HPGL_plotter;
        HPGL_plotter = new HPGL_PLOTTER();

        /* HPGL options are a little more convoluted to compute, so
           they're split in an other function */
        ConfigureHPGLPenSizes( HPGL_plotter, aPlotOpts );
        the_plotter = HPGL_plotter;
        break;

    case PLOT_FORMAT_GERBER:
        the_plotter = new GERBER_PLOTTER();
        break;

    default:
        wxASSERT( false );
    }

    if( the_plotter )
    {
        // Compute the viewport and set the other options
        PlotSetupPlotter( the_plotter, aPlotOpts, pageInfo, bbbox, auxOrigin,
                          aFullFileName );

        if( the_plotter->StartPlot( output_file ) )
        {
            /* When plotting a negative board: draw a black rectangle
             * (background for plot board in white) and switch the current
             * color to WHITE; note the the color inversion is actually done
             * in the driver (if supported) */
            if( aPlotOpts->GetNegative() )
                FillNegativeKnockout( the_plotter, bbbox );

            // Plot the frame reference if requested
            if( aPlotOpts->GetPlotFrameRef() )
                PlotWorkSheet( the_plotter, aBoard->GetTitleBlock(),
                               aBoard->GetPageSettings(),
                               1, 1, // Only one page
                               aSheetDesc,
                               aBoard->GetFileName() );

            return the_plotter;
        }
    }

    // error in start_plot( ) or before
    DisplayError( NULL, _("Error creating plot file"));

    if( the_plotter )
        delete the_plotter;
    return NULL;
}<|MERGE_RESOLUTION|>--- conflicted
+++ resolved
@@ -130,13 +130,8 @@
     for( MODULE* module = aBoard->m_Modules;  module;  module = module->Next() )
     {
         // see if we want to plot VALUE and REF fields
-<<<<<<< HEAD
-        trace_val = plot_opts.GetPlotValue();
-        trace_ref = plot_opts.GetPlotReference();
-=======
         bool trace_val = plot_opts.GetPlotValue();
         bool trace_ref = plot_opts.GetPlotReference();
->>>>>>> fef83471
 
         TEXTE_MODULE* text = module->m_Reference;
         unsigned      textLayer = text->GetLayer();
@@ -698,38 +693,19 @@
     case LAYER_N_14:
     case LAYER_N_15:
     case LAST_COPPER_LAYER:
-<<<<<<< HEAD
-        // The last true make it skip NPTH pad plotting
-        Plot_Standard_Layer( aPlotter, layer_mask, true, trace_mode, true );
-
-        // Adding drill marks, if required and if the plotter is able to plot them:
-        if( plot_opts.GetDrillMarksType() != PCB_PLOT_PARAMS::NO_DRILL_SHAPE )
-        {
-            if( aPlotter->GetPlotterType() == PLOT_FORMAT_POST )
-                PlotDrillMark( aPlotter, trace_mode,
-                               plot_opts.GetDrillMarksType() ==
-                               PCB_PLOT_PARAMS::SMALL_DRILL_SHAPE );
-        }
-=======
         // Skip NPTH pads on copper layers ( only if hole size == pad size ):
         PlotStandardLayer( aBoard, aPlotter, layer_mask, plot_opts, true, true );
 
         // Adding drill marks, if required and if the plotter is able to plot them:
         if( plot_opts.GetDrillMarksType() != PCB_PLOT_PARAMS::NO_DRILL_SHAPE )
             PlotDrillMarks( aBoard, aPlotter, plot_opts );
->>>>>>> fef83471
 
         break;
 
     case SOLDERMASK_N_BACK:
     case SOLDERMASK_N_FRONT:
-<<<<<<< HEAD
-        Plot_Standard_Layer( aPlotter, layer_mask,
-                             plot_opts.GetPlotViaOnMaskLayer(), trace_mode );
-=======
         PlotStandardLayer( aBoard, aPlotter, layer_mask, plot_opts,
                            plot_opts.GetPlotViaOnMaskLayer(), false );
->>>>>>> fef83471
         break;
 
     case SOLDERPASTE_N_BACK:
@@ -753,14 +729,8 @@
 
             // Set layer polarity to negative
             aPlotter->SetLayerPolarity( false );
-<<<<<<< HEAD
-            Plot_Standard_Layer( aPlotter, layer_mask,
-                                 plot_opts.GetPlotViaOnMaskLayer(),
-                                 trace_mode );
-=======
             PlotStandardLayer( aBoard, aPlotter, layer_mask, plot_opts,
                                plot_opts.GetPlotViaOnMaskLayer(), false );
->>>>>>> fef83471
         }
         break;
 
@@ -1073,24 +1043,10 @@
         if( pts->Type() != PCB_VIA_T )
             continue;
 
-<<<<<<< HEAD
-        pos = pts->m_Start;
-
-        // It is quite possible that the real drill value is less then small drill value.
-        if( plot_opts.GetDrillMarksType() == PCB_PLOT_PARAMS::SMALL_DRILL_SHAPE )
-            diam.x = diam.y = MIN( SMALL_DRILL, pts->GetDrillValue() );
-        else
-            diam.x = diam.y = pts->GetDrillValue();
-
-        diam.x -= aPlotter->GetPlotWidthAdj();
-        diam.x = Clamp( 1, diam.x, pts->m_Width - 1 );
-        aPlotter->FlashPadCircle( pos, diam.x, aTraceMode );
-=======
         PlotDrillMark( aPlotter, PAD_CIRCLE,
                        pts->m_Start, wxSize( pts->GetDrillValue(), 0 ),
                        wxSize( pts->m_Width, 0 ), 0, small_drill,
                        trace_mode );
->>>>>>> fef83471
     }
 
     for( MODULE *Module = aBoard->m_Modules; Module != NULL; Module = Module->Next() )
