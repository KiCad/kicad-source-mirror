/**
 * @file print_board_functions.cpp
 * @brief Functions to print boards.
 */

#include "fctsys.h"
#include "class_drawpanel.h"
#include "wxPcbStruct.h"
#include "printout_controler.h"
#include "colors_selection.h"
#include "pcbcommon.h"

#include "class_board.h"
#include "class_module.h"
#include "class_edge_mod.h"
#include "class_track.h"
#include "class_zone.h"

#include "pcbnew.h"
#include "protos.h"
#include "pcbplot.h"
#include "module_editor_frame.h"


static void Print_Module( EDA_DRAW_PANEL* aPanel, wxDC* aDC, MODULE* aModule,
                          int aDraw_mode, int aMasklayer,
                          PRINT_PARAMETERS::DrillShapeOptT aDrillShapeOpt );

void FOOTPRINT_EDIT_FRAME::PrintPage( wxDC* aDC,
                                      int   aPrintMaskLayer,
                                      bool  aPrintMirrorMode,
                                      void * aData)
{
    int     drawmode = GR_COPY;
    int     defaultPenSize = 50;

    DISPLAY_OPTIONS save_opt;

    PRINT_PARAMETERS * printParameters = (PRINT_PARAMETERS*) aData; // can be null
    PRINT_PARAMETERS::DrillShapeOptT drillShapeOpt = PRINT_PARAMETERS::FULL_DRILL_SHAPE;

    if( printParameters )
         defaultPenSize = printParameters->m_PenDefaultSize;

    save_opt = DisplayOpt;

    DisplayOpt.ContrastModeDisplay = false;
    DisplayOpt.DisplayPadFill = true;
    DisplayOpt.DisplayViaFill = true;

    m_DisplayPadFill = DisplayOpt.DisplayPadFill;
    m_DisplayViaFill = DisplayOpt.DisplayViaFill;
    m_DisplayPadNum = DisplayOpt.DisplayPadNum = false;
    bool nctmp = GetBoard()->IsElementVisible(NO_CONNECTS_VISIBLE);
    GetBoard()->SetElementVisibility(NO_CONNECTS_VISIBLE, false);
    DisplayOpt.DisplayPadIsol    = false;
    DisplayOpt.DisplayModEdge    = FILLED;
    DisplayOpt.DisplayModText    = FILLED;
    m_DisplayPcbTrackFill = DisplayOpt.DisplayPcbTrackFill = FILLED;
    DisplayOpt.ShowTrackClearanceMode = DO_NOT_SHOW_CLEARANCE;
    DisplayOpt.DisplayDrawItems    = FILLED;
    DisplayOpt.DisplayZonesMode    = 0;
    DisplayOpt.DisplayNetNamesMode = 0;

    m_canvas->m_PrintIsMirrored = aPrintMirrorMode;

    // The OR mode is used in color mode, but be aware the background *must be
    // BLACK.  In the print page dialog, we first print in BLACK, and after
    // reprint in color, on the black "local" background, in OR mode the black
    // print is not made before, only a white page is printed
    if( GetGRForceBlackPenState() == false )
        drawmode = GR_OR;

    // Draw footprints, this is done at last in order to print the pad holes in
    // white (or g_DrawBgColor) after the tracks and zones
    int tmp = D_PAD::m_PadSketchModePenSize;
    D_PAD::m_PadSketchModePenSize = defaultPenSize;
<<<<<<< HEAD
=======
    wxPoint offset;
    offset.x = GetScreen()->m_CurrentSheetDesc->m_Size.x / 2;
    offset.y = GetScreen()->m_CurrentSheetDesc->m_Size.y / 2;

    // offset is in mils, converts in internal units
    offset.x *= m_internalUnits / 1000;
    offset.y *= m_internalUnits / 1000;
>>>>>>> 75b97c9e

    wxSize  pageSizeIU = GetPageSizeIU() / 2;
    wxPoint offset( pageSizeIU.x, pageSizeIU.y );

    for( MODULE* module = GetBoard()->m_Modules;  module;  module = module->Next() )
    {
<<<<<<< HEAD
        module->Move( offset );
        Print_Module( DrawPanel, aDC, module, drawmode, aPrintMaskLayer, drillShapeOpt );
        module->Move( -offset );
=======
        Module->Move( offset );
        Print_Module( m_canvas, aDC, Module, drawmode, aPrintMaskLayer, drillShapeOpt );
        Module->Move( -offset );
>>>>>>> 75b97c9e
    }

    D_PAD::m_PadSketchModePenSize = tmp;

    m_canvas->m_PrintIsMirrored = false;

    DisplayOpt = save_opt;
    m_DisplayPcbTrackFill = DisplayOpt.DisplayPcbTrackFill;
    m_DisplayPadFill = DisplayOpt.DisplayPadFill;
    m_DisplayViaFill = DisplayOpt.DisplayViaFill;
    m_DisplayPadNum  = DisplayOpt.DisplayPadNum;
    GetBoard()->SetElementVisibility( NO_CONNECTS_VISIBLE, nctmp );
}


/**
 * Function PrintPage
 * is used to print the board (on printer, or when creating SVF files).
 * Print the board, but only layers allowed by aPrintMaskLayer
 * @param aDC = the print device context
 * @param aPrintMaskLayer = a 32 bits mask: bit n = 1 -> layer n is printed
 * @param aPrintMirrorMode = true to plot mirrored
 * @param aData = a pointer to an optional data (NULL if not used)
 */
void PCB_EDIT_FRAME::PrintPage( wxDC* aDC,
                                int   aPrintMaskLayer,
                                bool  aPrintMirrorMode,
                                void* aData)
{
    MODULE* Module;
    int drawmode = GR_COPY;
    DISPLAY_OPTIONS save_opt;
    TRACK*          pt_trace;
    BOARD*          Pcb   = GetBoard();
    int             defaultPenSize = 50;
    bool            onePagePerLayer = false;

    PRINT_PARAMETERS * printParameters = (PRINT_PARAMETERS*) aData; // can be null

    if( printParameters && printParameters->m_OptionPrintPage == 0 )
        onePagePerLayer = true;

    PRINT_PARAMETERS::DrillShapeOptT drillShapeOpt = PRINT_PARAMETERS::FULL_DRILL_SHAPE;

    if( printParameters )
    {
        drillShapeOpt = printParameters->m_DrillShapeOpt;
        defaultPenSize = printParameters->m_PenDefaultSize;
    }

    save_opt = DisplayOpt;
    int activeLayer = GetScreen()->m_Active_Layer;

    DisplayOpt.ContrastModeDisplay = false;
    DisplayOpt.DisplayPadFill = true;
    DisplayOpt.DisplayViaFill = true;

    if( (aPrintMaskLayer & ALL_CU_LAYERS) == 0 )
    {
        if( onePagePerLayer )
        {   // We can print mask layers (solder mask and solder paste) with the actual
            // pad sizes.  To do that, we must set ContrastModeDisplay to true and set
            //the GetScreen()->m_Active_Layer to the current printed layer
            DisplayOpt.ContrastModeDisplay = true;
            DisplayOpt.DisplayPadFill = true;

            // Calculate the active layer number to print from its mask layer:
            GetScreen()->m_Active_Layer = 0;

            for(int kk = 0; kk < 32; kk ++ )
            {
                if( ((1 << kk) & aPrintMaskLayer) != 0 )
                {
                    GetScreen()->m_Active_Layer = kk;
                    break;
                }
            }

            // pads on Silkscreen layer are usually plot in sketch mode:
            if( (GetScreen()->m_Active_Layer == SILKSCREEN_N_BACK)
                || (GetScreen()->m_Active_Layer == SILKSCREEN_N_FRONT) )
                DisplayOpt.DisplayPadFill = false;

        }
        else
        {
            DisplayOpt.DisplayPadFill = false;
        }
    }


    m_DisplayPadFill = DisplayOpt.DisplayPadFill;
    m_DisplayViaFill = DisplayOpt.DisplayViaFill;
    m_DisplayPadNum = DisplayOpt.DisplayPadNum = false;
    bool nctmp = GetBoard()->IsElementVisible( NO_CONNECTS_VISIBLE );
    GetBoard()->SetElementVisibility( NO_CONNECTS_VISIBLE, false );
    DisplayOpt.DisplayPadIsol    = false;
    m_DisplayModEdge = DisplayOpt.DisplayModEdge    = FILLED;
    m_DisplayModText = DisplayOpt.DisplayModText    = FILLED;
    m_DisplayPcbTrackFill = DisplayOpt.DisplayPcbTrackFill = FILLED;
    DisplayOpt.ShowTrackClearanceMode = DO_NOT_SHOW_CLEARANCE;
    DisplayOpt.DisplayDrawItems    = FILLED;
    DisplayOpt.DisplayZonesMode    = 0;
    DisplayOpt.DisplayNetNamesMode = 0;

    m_canvas->m_PrintIsMirrored = aPrintMirrorMode;

    // The OR mode is used in color mode, but be aware the background *must be
    // BLACK.  In the print page dialog, we first print in BLACK, and after
    // reprint in color, on the black "local" background, in OR mode the black
    // print is not made before, only a white page is printed
    if( GetGRForceBlackPenState() == false )
        drawmode = GR_OR;

    /* Print the pcb graphic items (texts, ...) */
    GRSetDrawMode( aDC, drawmode );

    for( BOARD_ITEM* item = Pcb->m_Drawings; item; item = item->Next() )
    {
        switch( item->Type() )
        {
        case PCB_LINE_T:
        case PCB_DIMENSION_T:
        case PCB_TEXT_T:
        case PCB_TARGET_T:
            if( ( ( 1 << item->GetLayer() ) & aPrintMaskLayer ) == 0 )
                break;

            item->Draw( m_canvas, aDC, drawmode );
            break;

        case PCB_MARKER_T:
        default:
            break;
        }
    }

    /* Print tracks */
    pt_trace = Pcb->m_Track;

    for( ; pt_trace != NULL; pt_trace = pt_trace->Next() )
    {
        if( ( aPrintMaskLayer & pt_trace->ReturnMaskLayer() ) == 0 )
            continue;

        if( pt_trace->Type() == PCB_VIA_T ) /* VIA encountered. */
        {
            int radius = pt_trace->m_Width >> 1;
            int color = g_ColorsSettings.GetItemColor( VIAS_VISIBLE + pt_trace->m_Shape );
            GRSetDrawMode( aDC, drawmode );
            GRFilledCircle( &m_canvas->m_ClipBox, aDC,
                            pt_trace->m_Start.x,
                            pt_trace->m_Start.y,
                            radius,
                            0, color, color );
        }
        else
        {
            pt_trace->Draw( m_canvas, aDC, drawmode );
        }
    }

    pt_trace = Pcb->m_Zone;

    for( ; pt_trace != NULL; pt_trace = pt_trace->Next() )
    {
        if( ( aPrintMaskLayer & pt_trace->ReturnMaskLayer() ) == 0 )
            continue;

        pt_trace->Draw( m_canvas, aDC, drawmode );
    }

    /* Draw filled areas (i.e. zones) */
    for( int ii = 0; ii < Pcb->GetAreaCount(); ii++ )
    {
        ZONE_CONTAINER* zone = Pcb->GetArea( ii );

        if( ( aPrintMaskLayer & ( 1 << zone->GetLayer() ) ) == 0 )
            continue;

        zone->DrawFilledArea( m_canvas, aDC, drawmode );
    }

    // Draw footprints, this is done at last in order to print the pad holes in
    // white (or g_DrawBgColor) after the tracks and zones
    Module = (MODULE*) Pcb->m_Modules;
    int tmp = D_PAD::m_PadSketchModePenSize;
    D_PAD::m_PadSketchModePenSize = defaultPenSize;

    for( ; Module != NULL; Module = Module->Next() )
    {
        Print_Module( m_canvas, aDC, Module, drawmode, aPrintMaskLayer, drillShapeOpt );
    }

    D_PAD::m_PadSketchModePenSize = tmp;

    /* Print via holes in bg color: Not sure it is good for buried or blind
     * vias */
    if( drillShapeOpt != PRINT_PARAMETERS::NO_DRILL_SHAPE )
    {
        pt_trace = Pcb->m_Track;
        int  color = g_DrawBgColor;
        bool blackpenstate = GetGRForceBlackPenState();
        GRForceBlackPen( false );
        GRSetDrawMode( aDC, GR_COPY );

        for( ; pt_trace != NULL; pt_trace = pt_trace->Next() )
        {
            if( ( aPrintMaskLayer & pt_trace->ReturnMaskLayer() ) == 0 )
                continue;

            if( pt_trace->Type() == PCB_VIA_T ) /* VIA encountered. */
            {
                int diameter;

                if( drillShapeOpt == PRINT_PARAMETERS::SMALL_DRILL_SHAPE )
                    diameter = min( SMALL_DRILL, pt_trace->GetDrillValue() );
                else
                    diameter = pt_trace->GetDrillValue();

                GRFilledCircle( &m_canvas->m_ClipBox, aDC,
                                pt_trace->m_Start.x, pt_trace->m_Start.y,
                                diameter/2,
                                0, color, color );
            }
        }

        GRForceBlackPen( blackpenstate );
    }

    m_canvas->m_PrintIsMirrored = false;

    DisplayOpt = save_opt;
    GetScreen()->m_Active_Layer = activeLayer;
    m_DisplayPcbTrackFill = DisplayOpt.DisplayPcbTrackFill;
    m_DisplayPadFill = DisplayOpt.DisplayPadFill;
    m_DisplayViaFill = DisplayOpt.DisplayViaFill;
    m_DisplayPadNum  = DisplayOpt.DisplayPadNum;
    m_DisplayModEdge = DisplayOpt.DisplayModEdge;
    m_DisplayModText = DisplayOpt.DisplayModText;
    GetBoard()->SetElementVisibility(NO_CONNECTS_VISIBLE, nctmp);
}


static void Print_Module( EDA_DRAW_PANEL* aPanel, wxDC* aDC, MODULE* aModule,
                          int aDraw_mode, int aMasklayer,
                          PRINT_PARAMETERS::DrillShapeOptT aDrillShapeOpt )
{
    D_PAD*        pt_pad;
    EDA_ITEM*     PtStruct;
    TEXTE_MODULE* TextMod;
    int           mlayer;

    /* Print pads */
    pt_pad = aModule->m_Pads;

    for( ; pt_pad != NULL; pt_pad = pt_pad->Next() )
    {
        if( (pt_pad->m_layerMask & aMasklayer ) == 0 )
            continue;

        // Manage hole according to the print drill option
        wxSize drill_tmp = pt_pad->m_Drill;

        switch ( aDrillShapeOpt )
        {
            case PRINT_PARAMETERS::NO_DRILL_SHAPE:
                pt_pad->m_Drill = wxSize(0,0);
                break;
            case PRINT_PARAMETERS::SMALL_DRILL_SHAPE:
                pt_pad->m_Drill.x = MIN(SMALL_DRILL,pt_pad->m_Drill.x);
                pt_pad->m_Drill.y = MIN(SMALL_DRILL,pt_pad->m_Drill.y);
                break;
            case PRINT_PARAMETERS::FULL_DRILL_SHAPE:
                // Do nothing
                break;
        }

        pt_pad->Draw( aPanel, aDC, aDraw_mode );
        pt_pad->m_Drill = drill_tmp;
    }

    /* Print footprint graphic shapes */
    PtStruct = aModule->m_Drawings;
    mlayer   = GetLayerMask( aModule->GetLayer() );

    if( aModule->GetLayer() == LAYER_N_BACK )
        mlayer = SILKSCREEN_LAYER_BACK;
    else if( aModule->GetLayer() == LAYER_N_FRONT )
        mlayer = SILKSCREEN_LAYER_FRONT;

    if( mlayer & aMasklayer )
    {
        if( aModule->m_Reference->IsVisible() )
            aModule->m_Reference->Draw( aPanel, aDC, aDraw_mode );

        if( aModule->m_Value->IsVisible() )
            aModule->m_Value->Draw( aPanel, aDC, aDraw_mode );
    }

    for( ; PtStruct != NULL; PtStruct = PtStruct->Next() )
    {
        switch( PtStruct->Type() )
        {
        case PCB_MODULE_TEXT_T:
            if( ( mlayer & aMasklayer ) == 0 )
                break;

            TextMod = (TEXTE_MODULE*) PtStruct;
            TextMod->Draw( aPanel, aDC, aDraw_mode );
            break;

        case PCB_MODULE_EDGE_T:
        {
            EDGE_MODULE* edge = (EDGE_MODULE*) PtStruct;

            if( ( GetLayerMask( edge->GetLayer() ) & aMasklayer ) == 0 )
                break;

            edge->Draw( aPanel, aDC, aDraw_mode );
            break;
        }

        default:
            break;
        }
    }
}<|MERGE_RESOLUTION|>--- conflicted
+++ resolved
@@ -75,31 +75,15 @@
     // white (or g_DrawBgColor) after the tracks and zones
     int tmp = D_PAD::m_PadSketchModePenSize;
     D_PAD::m_PadSketchModePenSize = defaultPenSize;
-<<<<<<< HEAD
-=======
-    wxPoint offset;
-    offset.x = GetScreen()->m_CurrentSheetDesc->m_Size.x / 2;
-    offset.y = GetScreen()->m_CurrentSheetDesc->m_Size.y / 2;
-
-    // offset is in mils, converts in internal units
-    offset.x *= m_internalUnits / 1000;
-    offset.y *= m_internalUnits / 1000;
->>>>>>> 75b97c9e
 
     wxSize  pageSizeIU = GetPageSizeIU() / 2;
     wxPoint offset( pageSizeIU.x, pageSizeIU.y );
 
     for( MODULE* module = GetBoard()->m_Modules;  module;  module = module->Next() )
     {
-<<<<<<< HEAD
         module->Move( offset );
-        Print_Module( DrawPanel, aDC, module, drawmode, aPrintMaskLayer, drillShapeOpt );
+        Print_Module( m_canvas, aDC, module, drawmode, aPrintMaskLayer, drillShapeOpt );
         module->Move( -offset );
-=======
-        Module->Move( offset );
-        Print_Module( m_canvas, aDC, Module, drawmode, aPrintMaskLayer, drillShapeOpt );
-        Module->Move( -offset );
->>>>>>> 75b97c9e
     }
 
     D_PAD::m_PadSketchModePenSize = tmp;
