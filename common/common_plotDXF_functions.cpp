--- conflicted
+++ resolved
@@ -43,13 +43,8 @@
     iuPerDeviceUnit = 1.0 / aIusPerDecimil; // Gives a DXF in decimils
     iuPerDeviceUnit *= 0.00254;             // ... now in mm
 
-<<<<<<< HEAD
-    SetDefaultLineWidth( 0 );    // No line width on DXF
-    plotMirror = false;             // No mirroring on DXF 
-=======
     SetDefaultLineWidth( 0 );               // No line width on DXF
     plotMirror = false;                     // No mirroring on DXF
->>>>>>> 619c8e68
     currentColor = BLACK;
 }
 
